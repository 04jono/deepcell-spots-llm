--- conflicted
+++ resolved
@@ -26,14 +26,7 @@
 
 """CNN architechture with classification and regression outputs for dot center detection"""
 
-<<<<<<< HEAD
-import sys
-
-import numpy as np
-from deepcell.layers import ImageNormalization2D, ImageNormalization3D, TensorProduct
-=======
 from deepcell.layers import TensorProduct
->>>>>>> 342ed155
 from deepcell.model_zoo import bn_feature_net_skip_2D
 from tensorflow.python.keras import backend as K
 from tensorflow.python.keras.initializers import RandomNormal
